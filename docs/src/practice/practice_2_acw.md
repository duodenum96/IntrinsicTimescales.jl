# Autocorrelation Windows

We finished the [previous section](practice_1_acf.md) with a discussion about how a determinstic statistic can be influenced by the limitations of our data. In this section, we will generalize the problem and discuss various autocorrelation window (ACW) types. 

First, some nomenclature. When we make an analysis on the data, for example, calculate event-related potentials, ACWs and so on, we are aiming for an _estimand_. In event-related potentials, our estimand is the stereotypical response of the brain to some cognitive task. In ACWs, our estimand is intrinsic neural timescales (INTs). The ACW we get is not INT per se, it is the _estimate_ of INT. To obtain the estimate, we use an _estimator_. The schema below shows the relationship. 

![](assets/practice_2_estimator.drawio.svg)

Our first note about the noise of estimators was the finiteness of the data. We noted that as we go along further lags, we have less data points at our hand to calculate the correlation values, making the estimate noisier. A first response to the problem is to use a different cutoff. Instead of waiting the autocorrelation function to reach exactly to 0 thus completely losing the similarity, we can cut it off when it reaches 0.5 and say losing half of the similarity. After all, a time-series with a longer timescale should take longer to lose half of it. This method is called ACW-50. It is  older than ACW-0. To my knowledge, used first in [Honey et al., 2012](https://pubmed.ncbi.nlm.nih.gov/23083743/). This was a time when the phrase intrinsic neural timescale had not been established. The term at that time was temporal receptive windows (TRW). I will discuss the evolution of the term more in the [Theory](../theory/theory.md) section. For now, we will make simulations from two processes with different timescales and see how well we can distinguish their INTs using ACW-50 versus ACW-0. To quickly get many simulations with the same timescale, I will set num\_trials to 1000 in the function [`generate_ou_process`](@ref). Note that I am also setting `rng` and `deq_seed` arguments, these are for reproducibility. `rng` here handles the reproducibility in the initial conditions (e.g. the starting value of simulations) and `deq_seed` makes sure the rest of the simulations are reproducible. 

```julia
using IntrinsicTimescales # import IntrinsicTimescales package
using Random 
using Plots # to plot the results
<<<<<<< HEAD
Random.seed!(1)
=======
>>>>>>> 0fe75435

timescale_1 = 1.0
timescale_2 = 3.0
sd = 1.0 # sd of data we'll simulate
dt = 0.001 # Time interval between two time points
duration = 10.0 # 10 seconds of data
num_trials = 1000 # Number of trials

<<<<<<< HEAD
data_1 = generate_ou_process(timescale_1, sd, dt, duration, num_trials)
data_2 = generate_ou_process(timescale_2, sd, dt, duration, num_trials)
=======
data_1 = generate_ou_process(timescale_1, sd, dt, duration, num_trials, rng=Xoshiro(123), deq_seed=123)
data_2 = generate_ou_process(timescale_2, sd, dt, duration, num_trials, rng=Xoshiro(123), deq_seed=123)
>>>>>>> 0fe75435
println(size(data_1)) # == 1000, 10000: 1000 trials and 10000 time points
```

To streamline the ACW calculation, I will use the [`acw`](../acw.md) function from IntrinsicTimescales.jl. This function takes your time series data, sampling rate and ACW types you want to calculate and returns the ACW values in the same shape of the data. Along with ACW results it also returns additional information that will be useful later. To extract ACW values, we will extract the field `acw_results` from the output of `acw`. It is best to demonstrate with an example. 

```julia
fs = 1 / dt # sampling rate
acwresults_1 = acw(data_1, fs, acwtypes=[:acw50, :acw0]) 
acwresults_2 = acw(data_2, fs, acwtypes=[:acw50, :acw0])
# Since we used the order [:acw50, :acw0], the first element of results is ACW-50, the second is ACW-0.
acw50_1 = acwresults_1.acw_results[1]
acw0_1 = acwresults_1.acw_results[2]
acw50_2 = acwresults_2.acw_results[1]
acw0_2 = acwresults_2.acw_results[2]
```

How to quantify the sensitivity of the estimator (to changes in the timescale)? Let's assume an experimental scenario where we are comparing INTs of two conditions or two groups. We are calculating one timescale from each condition. The number of trials (`num_trials` above) can refer to either number of trials or subjects. Then we'll compare the INTs from two groups. We know for a fact that first condition has a shorter timescale than the second since we set them ourselves in the code above (`timescale_1` and `_2`). We will calculate what percentage of the time we are wrong, that we are getting a longer or equal INT for the first condition and a shorter or equal INT for the second condition. 

Take a look at the code below, we will calculate what I described in the previous awful paragraph. Hopefully the code is cleaner than my English. Additionally, we will plot histograms to visualize the overlap between estimates. 

```julia
using Printf

bad_acw50_timescale = mean(acw50_2 .<= acw50_1) * 100
bad_acw0_timescale = mean(acw0_2 .<= acw0_1) * 100

# Plot histograms
p1 = histogram(acw50_1, alpha=0.5, label="timescale 1 = $(timescale_1)")
histogram!(p1, acw50_2, alpha=0.5, label="timescale 2 = $(timescale_2)")
# Plot the median since distributions are not normal
vline!(p1, [median(acw50_1), median(acw50_2)], linewidth=3, color=:black, label="") 
title!(p1, "ACW-50\n")
# Mad string manipulation
annotate!(p1, 1, 100, 
    (@sprintf("Proportion of \"wrong\" timescale \nestimates: %.2f%% \n", bad_acw50_timescale)), textfont=font(24), :left)
# ACW-0
p2 = histogram(acw0_1, alpha=0.5, label="timescale 1 = $(timescale_1)")
histogram!(p2, acw0_2, alpha=0.5, label="timescale 2 = $(timescale_2)")

vline!(p2, [median(acw0_1), median(acw0_2)], linewidth=3, color=:black, label="")
title!(p2, "ACW-0\n")
annotate!(p2, 2, 175, 
    (@sprintf("Proportion of \"wrong\" timescale \nestimates: %.2f%% \n", bad_acw0_timescale)), textfont=font(24), :left)
plot(p1, p2, size=(1600, 800))
```

![](assets/practice_2_1.svg)

It seems ACW-0 gives messier results. Needless to say, these results depend on the difference between real timescales and the amount of data. Feel free to change these parameters and investigate the results under different scenarios. So ACW-50 seems to be a better estimator at least in the setting we specified above. Is our work done then? First of all, we used a weird way to define "wrong". We've reduced the correctness to a binary choice of is something greater or smaller than other. We can be more principled than this and actually quantify how much we are off. We will do this in [the next section](practice_3_ou.md). For now, let's consider another scenario. In the example above, we had `dt` = 0.001 implying our sampling rate (`fs`) is 1000 Hz and we have 10 seconds of data. This sounds like an EEG/MEG scenario. Let's try an fMRI scenario where we have a sampling rate of 0.5 Hz (corresponding TR=2 seconds) and 300 seconds of data. We'll set the timescales to 1 seconds and 3 seconds for short timescale and long timescale guys. 

```julia
Random.seed!(1)
timescale_1 = 1.0
timescale_2 = 3.0
sd = 1.0 
dt = 2.0 # Time interval between two time points
duration = 300.0 # 5 minutes of data
num_trials = 1000 # Number of trials

data_1 = generate_ou_process(timescale_1, sd, dt, duration, num_trials, rng=Xoshiro(123), deq_seed=123)
data_2 = generate_ou_process(timescale_2, sd, dt, duration, num_trials, rng=Xoshiro(123), deq_seed=123)

fs = 1 / dt # sampling rate
acwresults_1 = acw(data_1, fs, acwtypes=[:acw50, :acw0]) 
acwresults_2 = acw(data_2, fs, acwtypes=[:acw50, :acw0])
acw50_1 = acwresults_1.acw_results[1]
acw0_1 = acwresults_1.acw_results[2]
acw50_2 = acwresults_2.acw_results[1]
acw0_2 = acwresults_2.acw_results[2]

bad_acw50_timescale = mean(acw50_2 .<= acw50_1) * 100
bad_acw0_timescale = mean(acw0_2 .<= acw0_1) * 100

# Plot histograms
p1 = histogram(acw50_1, alpha=0.5, label="timescale 1 = $(timescale_1)")
histogram!(p1, acw50_2, alpha=0.5, label="timescale 2 = $(timescale_2)")
vline!(p1, [median(acw50_1), median(acw50_2)], linewidth=3, color=:black, label="") 
title!(p1, "ACW-50\n")
annotate!(p1, 3, 600, 
    (@sprintf("Proportion of \"wrong\" timescale \nestimates: %.2f%% \n", bad_acw50_timescale)), textfont=font(24), :left)
# ACW-0
p2 = histogram(acw0_1, alpha=0.5, label="timescale 1 = $(timescale_1)")
histogram!(p2, acw0_2, alpha=0.5, label="timescale 2 = $(timescale_2)")

vline!(p2, [median(acw0_1), median(acw0_2)], linewidth=3, color=:black, label="")
title!(p2, "ACW-0\n")
annotate!(p2, 15, 175, 
    (@sprintf("Proportion of \"wrong\" timescale \nestimates: %.2f%% \n", bad_acw0_timescale)), textfont=font(24), :left)
plot(p1, p2, size=(1600, 800))
```
![](assets/practice_2_2.svg)

Half the time, we got the wrong result with ACW-50! To diagnose the problem, let's plot the autocorrelation functions. This is where the other information stored in the output of [`acw`](../acw.md) comes useful. We'll use the function `acwplot` to plot the ACFs. This function plots the ACFs and returns a plot object which we can modify later. Note that to reduce compilation time, this function is implemented in an extension in IntrinsicTimescales.jl package. What this means is that to use it, you need to make sure you ran `using Plots` somewhere in your code (and of course, installed the `Plots.jl` library by `Pkg.add("Plots")`). We'll put vertical lines at the lags where we compute autocorrelation. Note that the lags are also stored in the output of `acw`. To not plot 1000 ACFs for each trial, let's resimulate data with a reasonable number of trials. 

```julia
using Plots
num_trials = 20 # Number of trials
data_1 = generate_ou_process(timescale_1, sd, dt, duration, num_trials)
data_2 = generate_ou_process(timescale_2, sd, dt, duration, num_trials)
acwresults_1 = acw(data_1, fs, acwtypes=[:acw50, :acw0]) 
acwresults_2 = acw(data_2, fs, acwtypes=[:acw50, :acw0])
p = acwplot(acwresults_1)
vline!(p, [acwresults_1.lags], linewidth=3, color=:black, label="")
```

![](assets/practice_2_3.svg)

The autocorrelation is dropping below 0.5 before even 2 seconds pass. And because our time resolution was two seconds, most of the autocorrelation functions drop below 0.5 even before we can calculate ACW-50. 

There is one more method in case ACW-50 is not working well. Let's consider the case above: we want to be able to distinguish the processes but we don't have the time resolution to use ACW-50. We can use ACW-0 but the later lags are more noisy. Wouldn't it be great if we had a method that assigns higher weights to earlier lags and lower weight to less reliable later lags? Turns out there is one such method. We can calculate the area under the curve (AUC) of the ACF. Since later lags have less correlation, their contribution to the area under the curve will be less. In IntrinsicTimescales.jl, we can use `:auc` to calculate the AUC of ACF before ACF touches 0. Under the hood, this method uses [Romberg.jl](https://github.com/fgasdia/Romberg.jl) to use Romberg's method. This method is [orders of magnitude more accurate](https://young.physics.ucsc.edu/115/romberg.pdf) than trapezoid (as in np.trapz or MATLAB trapz) and Simpson's methods (as in scipy.integrate.simpson). Let's repeat the above experiment to compare ACW-0 and AUC methods:

```julia
Random.seed!(123)
timescale_1 = 1.0
timescale_2 = 3.0
sd = 1.0 
dt = 2.0 # Time interval between two time points
duration = 300.0 # 5 minutes of data
num_trials = 1000 # Number of trials

data_1 = generate_ou_process(timescale_1, sd, dt, duration, num_trials, rng=Xoshiro(123), deq_seed=123)
data_2 = generate_ou_process(timescale_2, sd, dt, duration, num_trials, rng=Xoshiro(123), deq_seed=123)

fs = 1 / dt # sampling rate
acwresults_1 = acw(data_1, fs, acwtypes=[:auc, :acw0]) 
acwresults_2 = acw(data_2, fs, acwtypes=[:auc, :acw0])
auc_1 = acwresults_1.acw_results[1]
acw0_1 = acwresults_1.acw_results[2]
auc_2 = acwresults_2.acw_results[1]
acw0_2 = acwresults_2.acw_results[2]

bad_auc_timescale = mean(auc_2 .<= auc_1) * 100
bad_acw0_timescale = mean(acw0_2 .<= acw0_1) * 100

# Plot histograms
p1 = histogram(auc_1, alpha=0.5, label="timescale 1 = $(timescale_1)")
histogram!(p1, auc_2, alpha=0.5, label="timescale 2 = $(timescale_2)")
vline!(p1, [median(auc_1), median(auc_2)], linewidth=3, color=:black, label="") 
title!(p1, "AUC\n")
annotate!(p1, 3, 100, 
    (@sprintf("Proportion of \"wrong\" timescale \nestimates: %.2f%% \n", bad_auc_timescale)), textfont=font(24), :left)
# ACW-0
p2 = histogram(acw0_1, alpha=0.5, label="timescale 1 = $(timescale_1)")
histogram!(p2, acw0_2, alpha=0.5, label="timescale 2 = $(timescale_2)")

vline!(p2, [median(acw0_1), median(acw0_2)], linewidth=3, color=:black, label="")
title!(p2, "ACW-0\n")
annotate!(p2, 20, 300, 
    (@sprintf("Proportion of \"wrong\" timescale \nestimates: %.2f%% \n", bad_acw0_timescale)), textfont=font(24), :left)
plot(p1, p2, size=(1600, 800))
```
![](assets/practice_2_auc.svg)

<<<<<<< HEAD
We can see that AUC seems to be a better estimator than ACW-0. The result we see here strongly favors AUC over ACW-0 but do play with the random seed and see what happens. For the most part, AUC is better and in some cases AUC and ACW-0 give similar results. 
=======
We can see that AUC and ACW-0 give comparable results.
>>>>>>> 0fe75435

It seems different modalities and temporal resolutions call for different ways to calculate ACW. But even with the _better_ estimator, we can still be off 1/5th of the time. Can we do better? Remember the coin flipping experiment from [the previous section](practice_1_acf.md). We said that if we repeat the experiment again and again and take average across experiments, our estimates get better. Let's do this in the context of ACW-50. In the code below, I will first make 1000 simulations, then from each one of them, I'll calculate one autocorrelation function. Then I'll cumulatively average those autocorrelation functions, i.e. I'll average the first two ACFs, the first three, the first four... Then I'll calculate ACW-50 and ACW-0 from each step. Let's see if they are converging. 

```julia
using Statistics, IntrinsicTimescales, Plots, Random
timescale = 3.0
sd = 1.0 # sd of data we'll simulate
dt = 0.001 # Time interval between two time points
fs = 1 / dt
duration = 10.0 # 10 seconds of data
num_trials = 1
acfs = []
acw50s = []
acw0s = []
n_experiments = 1000
for i in 1:n_experiments
    data = generate_ou_process(timescale, sd, dt, duration, num_trials, rng=Xoshiro(i), deq_seed=i)
    acf = comp_ac_fft(data[:])
    push!(acfs, acf)
    current_mean_acf = mean(acfs)
    lags = (0:(length(current_mean_acf)-1)) * dt
    current_acw50 = acw50(lags, current_mean_acf)
    current_acw0 = acw0(lags, current_mean_acf)
    push!(acw50s, current_acw50)
    push!(acw0s, current_acw0)
end
p1 = plot(acw50s, label="ACW-50", xlabel="Iterations", ylabel="ACW")
p2 = plot(acw0s, label="ACW-0", xlabel="Iterations", ylabel="ACW")
plot(p1, p2, size=(800, 400))
```

![](assets/practice_2_4.svg)

Note that it takes about 250 trials for the estimates to completely stabilize. This is a huge number. In the case above, we assumed that each trial is 10 seconds. 250 trials x 10 seconds is 41 minutes of data which we usually don't have. Nonetheless, even averaging across a couple trials makes the estimates much closer to the stabilized estimate. This is why the [Honey et al.](https://pubmed.ncbi.nlm.nih.gov/23083743/) paper I mentioned above calculated one ACF from 20 seconds of data and averaged over ACFs. In IntrinsicTimescales.jl, this is handled by the argument `average_over_trials` in the `acw` function. It is your responsibility to put your data in a format where one dimension is trials and one dimension is time. This is usually handled with [MNE](https://mne.tools/stable/index.html) or [FieldTrip](https://www.fieldtriptoolbox.org/) helper functions (see for example [mne.make\_fixed\_length\_epochs](https://mne.tools/1.7/generated/mne.make_fixed_length_epochs.html), [this tutorial from MNE](https://mne.tools/stable/auto_tutorials/epochs/60_make_fixed_length_epochs.html) or [ft\_redefinetrial](https://github.com/fieldtrip/fieldtrip/blob/master/ft_redefinetrial.m). If you think taking continuous data and segmenting with different overlap degrees would be useful for you in IntrinsicTimescales.jl, [open an issue on github](https://github.com/duodenum96/IntrinsicTimescales.jl/issues) and I can add this as a feature.). Before finishing this section, let's run one final experiment where we now have 20 trials for each subject and 100 subjects. Let's do a t-test between the groups and see if we can capture the difference. To run the code below, you'll need to install the Julia package [HypothesisTests](https://juliastats.org/HypothesisTests.jl/stable/). 

```julia
using HypothesisTests
n_subjects = 100
n_trials = 20
num_trials = 20
timescale_1 = 1.0
timescale_2 = 3.0
sd = 1.0
dt = 0.001
fs = 1 / dt
duration = 10.0

acw50_1 = Float64[] # HypothesisTests doesn't accept Vector{Any} type, requires Vector{<:Real} type
acw50_2 = Float64[]
acw0_1 = Float64[]
acw0_2 = Float64[]
for i in 1:n_subjects
    data_1 = generate_ou_process(timescale_1, sd, dt, duration, num_trials, rng=Xoshiro(i), deq_seed=i)
    data_2 = generate_ou_process(timescale_2, sd, dt, duration, num_trials, rng=Xoshiro(i), deq_seed=i)
    acwresults_1 = acw(data_1, fs, acwtypes=[:acw50, :acw0], average_over_trials=true)
    acwresults_2 = acw(data_2, fs, acwtypes=[:acw50, :acw0], average_over_trials=true)
    current_acw50_1 = acwresults_1.acw_results[1]
    current_acw50_2 = acwresults_2.acw_results[1]
    current_acw0_1 = acwresults_1.acw_results[2]
    current_acw0_2 = acwresults_2.acw_results[2]
    push!(acw50_1, current_acw50_1)
    push!(acw50_2, current_acw50_2)
    push!(acw0_1, current_acw0_1)
    push!(acw0_2, current_acw0_2)
end

bad_acw50_timescale = mean(acw50_2 .<= acw50_1) * 100
bad_acw0_timescale = mean(acw0_2 .<= acw0_1) * 100

# Plot histograms
p1 = histogram(acw50_1, alpha=0.5, label="timescale 1 = $(timescale_1)")
histogram!(p1, acw50_2, alpha=0.5, label="timescale 2 = $(timescale_2)")
# Plot the median since distributions are not normal
vline!(p1, [median(acw50_1), median(acw50_2)], linewidth=3, color=:black, label="") 
title!(p1, "ACW-50\n")
annotate!(p1, 0.6, 15, 
    (@sprintf("Proportion of \"wrong\" timescale \nestimates: %.2f%% \n", bad_acw50_timescale)), textfont=font(24), :left)
# ACW-0
p2 = histogram(acw0_1, alpha=0.5, label="timescale 1 = $(timescale_1)")
histogram!(p2, acw0_2, alpha=0.5, label="timescale 2 = $(timescale_2)")

vline!(p2, [median(acw0_1), median(acw0_2)], linewidth=3, color=:black, label="")
title!(p2, "ACW-0\n")
annotate!(p2, 2, 20, 
    (@sprintf("Proportion of \"wrong\" timescale \nestimates: %.2f%% \n", bad_acw0_timescale)), textfont=font(12), :left)
plot(p1, p2, size=(1600, 800))

println(UnequalVarianceTTest(acw50_1, acw50_2))
println(UnequalVarianceTTest(acw0_1, acw0_2))
```

![](assets/practice_2_5.svg)

Note that our wrong estimates for ACW-50 reduced to 0! ACW-0 is still slightly noisy but much better now. You can also check out the t-test results, both ACWs returned a significant difference. This approach offers a way to see how many subjects you need to get a significant difference if your hypothesis is right. You can copy-paste the script above to play around with it when designing experiments and figuring out the number of subjects you need for different effect sizes. 

This was a long tutorial. Take a deep breath, make a coffee for yourself, go for a walk and come back for the next one. There is still work to do: we need to figure out how to calculate exactly how wrong are we. Under certain assumptions, we can actually do this. But we need some theoretical tools. In the [next section](practice_3_ou.md), We'll develop those theoretical tools and they will motivate us to calculate ACW in different ways.  <|MERGE_RESOLUTION|>--- conflicted
+++ resolved
@@ -6,16 +6,13 @@
 
 ![](assets/practice_2_estimator.drawio.svg)
 
-Our first note about the noise of estimators was the finiteness of the data. We noted that as we go along further lags, we have less data points at our hand to calculate the correlation values, making the estimate noisier. A first response to the problem is to use a different cutoff. Instead of waiting the autocorrelation function to reach exactly to 0 thus completely losing the similarity, we can cut it off when it reaches 0.5 and say losing half of the similarity. After all, a time-series with a longer timescale should take longer to lose half of it. This method is called ACW-50. It is  older than ACW-0. To my knowledge, used first in [Honey et al., 2012](https://pubmed.ncbi.nlm.nih.gov/23083743/). This was a time when the phrase intrinsic neural timescale had not been established. The term at that time was temporal receptive windows (TRW). I will discuss the evolution of the term more in the [Theory](../theory/theory.md) section. For now, we will make simulations from two processes with different timescales and see how well we can distinguish their INTs using ACW-50 versus ACW-0. To quickly get many simulations with the same timescale, I will set num\_trials to 1000 in the function [`generate_ou_process`](@ref). Note that I am also setting `rng` and `deq_seed` arguments, these are for reproducibility. `rng` here handles the reproducibility in the initial conditions (e.g. the starting value of simulations) and `deq_seed` makes sure the rest of the simulations are reproducible. 
+Our first note about the noise of estimators was the finiteness of the data. We noted that as we go along further lags, we have less data points at our hand to calculate the correlation values, making the estimate noisier. A first response to the problem is to use a different cutoff. Instead of waiting the autocorrelation function to reach exactly to 0 thus completely losing the similarity, we can cut it off when it reaches 0.5 and say losing half of the similarity. After all, a time-series with a longer timescale should take longer to lose half of it. This method is called ACW-50. It is  older than ACW-0. To my knowledge, used first in [Honey et al., 2012](https://pubmed.ncbi.nlm.nih.gov/23083743/). This was a time when the phrase intrinsic neural timescale had not been established. The term at that time was temporal receptive windows (TRW). I will discuss the evolution of the term more in the [Theory](../theory/theory.md) section. For now, we will make simulations from two processes with different timescales and see how well we can distinguish their INTs using ACW-50 versus ACW-0. To quickly get many simulations with the same timescale, I will set num\_trials to 1000 in the function [`generate_ou_process`](@ref). 
 
 ```julia
 using IntrinsicTimescales # import IntrinsicTimescales package
 using Random 
 using Plots # to plot the results
-<<<<<<< HEAD
 Random.seed!(1)
-=======
->>>>>>> 0fe75435
 
 timescale_1 = 1.0
 timescale_2 = 3.0
@@ -24,13 +21,8 @@
 duration = 10.0 # 10 seconds of data
 num_trials = 1000 # Number of trials
 
-<<<<<<< HEAD
 data_1 = generate_ou_process(timescale_1, sd, dt, duration, num_trials)
 data_2 = generate_ou_process(timescale_2, sd, dt, duration, num_trials)
-=======
-data_1 = generate_ou_process(timescale_1, sd, dt, duration, num_trials, rng=Xoshiro(123), deq_seed=123)
-data_2 = generate_ou_process(timescale_2, sd, dt, duration, num_trials, rng=Xoshiro(123), deq_seed=123)
->>>>>>> 0fe75435
 println(size(data_1)) # == 1000, 10000: 1000 trials and 10000 time points
 ```
 
@@ -184,11 +176,7 @@
 ```
 ![](assets/practice_2_auc.svg)
 
-<<<<<<< HEAD
 We can see that AUC seems to be a better estimator than ACW-0. The result we see here strongly favors AUC over ACW-0 but do play with the random seed and see what happens. For the most part, AUC is better and in some cases AUC and ACW-0 give similar results. 
-=======
-We can see that AUC and ACW-0 give comparable results.
->>>>>>> 0fe75435
 
 It seems different modalities and temporal resolutions call for different ways to calculate ACW. But even with the _better_ estimator, we can still be off 1/5th of the time. Can we do better? Remember the coin flipping experiment from [the previous section](practice_1_acf.md). We said that if we repeat the experiment again and again and take average across experiments, our estimates get better. Let's do this in the context of ACW-50. In the code below, I will first make 1000 simulations, then from each one of them, I'll calculate one autocorrelation function. Then I'll cumulatively average those autocorrelation functions, i.e. I'll average the first two ACFs, the first three, the first four... Then I'll calculate ACW-50 and ACW-0 from each step. Let's see if they are converging. 
 
