--- conflicted
+++ resolved
@@ -77,11 +77,8 @@
 SciMLSensitivity = "7.72.0"
 SciMLStructures = "1.6.1"
 StaticArrays = "1.9.10"
-<<<<<<< HEAD
 Turing = "0.36"
-=======
 Statistics = "1"
->>>>>>> 0a3bbaab
 StatsBase = "0.34"
 Test = "1.11"
 julia = "1.11"